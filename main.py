--- conflicted
+++ resolved
@@ -23,49 +23,6 @@
 from decision_transformer.trainer import DecisionTransformerTrainer
 from decision_transformer.evaluator import HighwayEvaluator
 
-<<<<<<< HEAD
-
-def analyze_trajectories_by_style(trajectories, output_file="style_analysis.png"):
-    """Create plots comparing returns and action usage for each driving style."""
-    styles = defaultdict(list)
-    for traj in trajectories:
-        styles[traj.get("style", "normal")].append(traj)
-
-    num_styles = len(styles)
-    fig, axes = plt.subplots(num_styles, 2, figsize=(10, 4 * num_styles))
-
-    if num_styles == 1:
-        axes = np.array([axes])
-
-    action_names = ["IDLE", "FASTER", "SLOWER", "LANE_LEFT", "LANE_RIGHT"]
-
-    for idx, (style, trajs) in enumerate(sorted(styles.items())):
-        returns = [sum(t["rewards"]) for t in trajs]
-        axes[idx, 0].hist(returns, bins=10, color="skyblue")
-        axes[idx, 0].set_title(f"{style.capitalize()} Returns")
-        axes[idx, 0].set_xlabel("Return")
-        axes[idx, 0].set_ylabel("Frequency")
-
-        action_counts = np.zeros(len(action_names))
-        for t in trajs:
-            for a in t["actions"]:
-                action_counts[a] += 1
-        axes[idx, 1].bar(action_names, action_counts, color="salmon")
-        axes[idx, 1].set_title(f"{style.capitalize()} Action Distribution")
-        axes[idx, 1].set_ylabel("Count")
-
-    plt.tight_layout()
-    plt.savefig(output_file)
-    plt.close(fig)
-    print(f"Style analysis saved to {output_file}")
-
-def main():
-    """Main training and evaluation pipeline"""
-    
-    # 1. Load existing trajectories or collect new ones
-    data_file = 'highway_trajectories.pkl'
-=======
->>>>>>> a2ec0acc
 
 def analyze_trajectories_by_style(trajectories, output_file="style_analysis.png"):
     """Create plots comparing returns and action usage for each driving style."""

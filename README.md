--- conflicted
+++ resolved
@@ -19,13 +19,6 @@
 After training, an animation of the training environment is saved as
 `training_animation.mp4`.
 
-<<<<<<< HEAD
-Collected trajectories are stored in `highway_trajectories.pkl`. If this
-file already exists, the main script will load it instead of collecting
-new data, allowing you to reuse previously gathered datasets.
-
-=======
->>>>>>> 35a201ef
 Run the training pipeline with:
 
 ```bash
